#!/usr/bin/env python3
# -*- coding: utf-8 -*-
#Author: hamb0n-3

"""
Guardian: Network Security Scanner (Multiprocess Enabled)

This script orchestrates various network security modules to gather network
information, analyze it for potential security vulnerabilities and
misconfigurations, and provide actionable findings with a focus on
network security heuristics.
"""

import os
import json
from datetime import datetime
import multiprocessing
import time # For basic timing
import logging # Added for logging framework
import argparse # Added for command-line arguments

# Import constants and utility functions
from modules.utils import (
    COLOR_RED, COLOR_GREEN, COLOR_YELLOW, COLOR_BLUE,
    COLOR_MAGENTA, COLOR_CYAN, COLOR_RESET, COLOR_BOLD,
    SEVERITY_CRITICAL, SEVERITY_HIGH, SEVERITY_MEDIUM, SEVERITY_LOW, SEVERITY_INFO
)

# Import scanning/analysis modules (will be called via wrappers)
from modules import network_scan
from modules import ssh_analysis
# Import newly added modules
from modules import log_analysis
from modules import local_traffic_analyzer
from modules import target_profiler
from modules import mitm_detector

# --- Process-Safe Finding Adder ---
def add_finding_mp(managed_findings, severity, title, description, recommendation="N/A"):
    """
    Adds a finding to the MANAGED findings dictionary (process-safe).
    Args:
        managed_findings (multiprocessing.Manager.dict): The shared findings dict.
        severity (str): Severity level.
        title (str): Finding title.
        description (str): Finding description.
        recommendation (str, optional): Recommendation.
    """
    # Obtain a logger instance for this function
    logger = logging.getLogger("guardian.finding_adder")
    try:
        # Manager list proxies support append directly.
        if severity not in managed_findings:
             # Use logger instead of print for this error
             logger.error(f"Invalid severity key '{severity}' used in add_finding_mp for: {title}")
             return
        managed_findings[severity].append({
            "title": title,
            "description": description,
            "recommendation": recommendation,
            "timestamp": datetime.now().isoformat()
        })
    except Exception as e:
         # Use logger instead of print for errors from subprocesses
         logger.error(f"[ERROR in add_finding_mp] {e} for finding: {title}")

# --- Module Wrapper Functions for Multiprocessing ---
# These wrappers call the actual module functions, passing managed dicts
# IMPORTANT: The actual module functions need to be updated to accept
# (managed_stats, managed_findings, add_finding_func, *original_args)

def run_network_scan_wrapper(managed_stats, managed_findings):
    # Obtain a logger specific to this wrapper function
    logger = logging.getLogger(f"guardian.{run_network_scan_wrapper.__name__}")
    module_name = "network_scan (interfaces & ports)"
    try:
        logger.info(f"Starting module: {module_name}")
        network_scan.get_network_interfaces(managed_stats, managed_findings, add_finding_mp)
        network_scan.get_listening_ports(managed_stats, managed_findings, add_finding_mp)
        logger.info(f"Finished module: {module_name}")
    except Exception as e:
        logger.error(f"Process Error in {module_name}: {e}")
        add_finding_mp(managed_findings, SEVERITY_HIGH, f"Module Error: {module_name}", f"Failed to run: {e}")

def run_ssh_analysis_wrapper(managed_stats, managed_findings):
    # Obtain a logger specific to this wrapper function
    logger = logging.getLogger(f"guardian.{run_ssh_analysis_wrapper.__name__}")
    module_name = ssh_analysis.check_ssh_config.__name__
    try:
        logger.info(f"Starting module: {module_name}")
        ssh_analysis.check_ssh_config(managed_stats, managed_findings, add_finding_mp)
        logger.info(f"Finished module: {module_name}")
    except Exception as e:
        logger.error(f"Process Error in {module_name}: {e}")
        add_finding_mp(managed_findings, SEVERITY_HIGH, f"Module Error: {module_name}", f"Failed to run: {e}")

# --- Wrappers for NEW Modules ---

def run_log_analysis_wrapper(managed_stats, managed_findings):
    """Wrapper to run the log analysis module in a separate process."""
    # Obtain a logger specific to this wrapper function
    logger = logging.getLogger(f"guardian.{run_log_analysis_wrapper.__name__}")
    module_name = "log_analysis (auth.log)"
    try:
        logger.info(f"Starting module: {module_name}")
        # Call the primary function from the log_analysis module
        log_analysis.analyze_auth_log(managed_stats, managed_findings, add_finding_mp)
        logger.info(f"Finished module: {module_name}")
    except Exception as e:
        logger.error(f"Process Error in {module_name}: {e}")
        add_finding_mp(managed_findings, SEVERITY_HIGH, f"Module Error: {module_name}", f"Failed to run: {e}")

def run_local_traffic_analysis_wrapper(managed_stats, managed_findings):
    logger = logging.getLogger(f"guardian.{run_local_traffic_analysis_wrapper.__name__}")
    module_name = "local_traffic_analyzer"
    try:
        logger.info(f"Starting module: {module_name}")
        local_traffic_analyzer.analyze_local_traffic(managed_stats, managed_findings, add_finding_mp)
        logger.info(f"Finished module: {module_name}")
    except Exception as e:
        logger.error(f"Process Error in {module_name}: {e}")
        add_finding_mp(managed_findings, SEVERITY_HIGH, f"Module Error: {module_name}", f"Failed to run: {e}")

def run_traceroute_wrapper(managed_stats, managed_findings, target_host):
    """Wrapper to run the traceroute function from network_scan module."""
    logger = logging.getLogger(f"guardian.{run_traceroute_wrapper.__name__}")
    module_name = f"traceroute to {target_host}"
    try:
        logger.info(f"Starting module: {module_name}")
        # Preparation of managed_stats['network']['traceroute_results'] is handled in main() before process creation
        network_scan.trace_route_to_target(managed_stats, managed_findings, add_finding_mp, target_host)
        logger.info(f"Finished module: {module_name}")
    except Exception as e:
        logger.error(f"Process Error in {module_name}: {e}")
        add_finding_mp(managed_findings, SEVERITY_HIGH, f"Module Error: {module_name}", f"Failed to run: {e}")

def run_target_profiling_wrapper(managed_stats, managed_findings, target_host):
    """Wrapper to run the target profiling module."""
    logger = logging.getLogger(f"guardian.{run_target_profiling_wrapper.__name__}")
    module_name = f"target_profiler for {target_host}"
    try:
        logger.info(f"Starting module: {module_name}")
        # managed_stats['target_profiles'] should be initialized in main()
        target_profiler.profile_target(managed_stats, managed_findings, add_finding_mp, target_host)
        logger.info(f"Finished module: {module_name}")
    except Exception as e:
        logger.error(f"Process Error in {module_name}: {e}")
        add_finding_mp(managed_findings, SEVERITY_HIGH, f"Module Error: {module_name}", f"Failed to run: {e}")

def run_local_mitm_detection_wrapper(managed_stats, managed_findings):
    """Wrapper for local MiTM detection modules (ARP, Local Promiscuous Mode)."""
    logger = logging.getLogger(f"guardian.{run_local_mitm_detection_wrapper.__name__}")
    
    module_name_arp = "arp_cache_analysis"
    try:
        logger.info(f"Starting module: {module_name_arp}")
        mitm_detector.detect_arp_cache_anomalies(managed_stats, managed_findings, add_finding_mp)
        logger.info(f"Finished module: {module_name_arp}")
    except Exception as e:
        logger.error(f"Process Error in {module_name_arp}: {e}")
        add_finding_mp(managed_findings, SEVERITY_HIGH, f"Module Error: {module_name_arp}", f"Failed to run: {e}")

    module_name_local_promisc = "local_promiscuous_mode_detection"
    try:
        logger.info(f"Starting module: {module_name_local_promisc}")
        mitm_detector.detect_local_promiscuous_mode(managed_stats, managed_findings, add_finding_mp)
        logger.info(f"Finished module: {module_name_local_promisc}")
    except Exception as e:
        logger.error(f"Process Error in {module_name_local_promisc}: {e}")
        add_finding_mp(managed_findings, SEVERITY_HIGH, f"Module Error: {module_name_local_promisc}", f"Failed to run: {e}")

def run_dns_spoofing_detection_wrapper(managed_stats, managed_findings):
    """Wrapper to run the DNS Spoofing detection module."""
    logger = logging.getLogger(f"guardian.{run_dns_spoofing_detection_wrapper.__name__}")
    module_name = "dns_spoofing_detection"
    try:
        logger.info(f"Starting module: {module_name}")
        # managed_stats['mitm_detection'] is initialized in main()
        mitm_detector.detect_dns_spoofing(managed_stats, managed_findings, add_finding_mp)
        logger.info(f"Finished module: {module_name}")
    except Exception as e:
        logger.error(f"Process Error in {module_name}: {e}")
        add_finding_mp(managed_findings, SEVERITY_HIGH, f"Module Error: {module_name}", f"Failed to run: {e}")

def run_remote_promiscuous_detection_wrapper(managed_stats, managed_findings, target_host):
    """Wrapper for experimental remote promiscuous mode detection."""
    logger = logging.getLogger(f"guardian.{run_remote_promiscuous_detection_wrapper.__name__}")
    module_name = f"remote_promiscuous_mode_detection for {target_host}"
    try:
        logger.info(f"Starting module: {module_name} (Experimental)")
        # managed_stats['mitm_detection']['remote_promiscuous_mode'] is initialized in main()
        mitm_detector.detect_remote_promiscuous_mode(managed_stats, managed_findings, add_finding_mp, target_host)
        logger.info(f"Finished module: {module_name}")
    except Exception as e:
        logger.error(f"Process Error in {module_name}: {e}")
        add_finding_mp(managed_findings, SEVERITY_HIGH, f"Module Error: {module_name}", f"Failed to run: {e}")

def run_traceroute_analysis_wrapper(managed_stats, managed_findings):
    """Wrapper to run the traceroute analysis module in a separate process."""
    logger = logging.getLogger(f"guardian.{run_traceroute_analysis_wrapper.__name__}")
    module_name = "network_scan (traceroute)"
    # Define default target(s) for traceroute. Could be made configurable later.
    # For now, using a common public DNS server.
    default_target = "8.8.8.8" 
    try:
        logger.info(f"Starting module: {module_name} for target {default_target}")
        # network_scan.perform_traceroute was designed to be called directly
        network_scan.perform_traceroute(managed_stats, managed_findings, add_finding_mp, default_target)
        logger.info(f"Finished module: {module_name} for target {default_target}")
    except Exception as e:
        logger.error(f"Process Error in {module_name} for target {default_target}: {e}")
        add_finding_mp(managed_findings, SEVERITY_HIGH, f"Module Error: {module_name} ({default_target})", f"Failed to run: {e}")

# --- Helper Functions (Output Formatting) ---

def print_banner():
    """Prints a cool banner for the script."""
    print(f"{COLOR_CYAN}{COLOR_BOLD}")
    print("#############################################")
    print("#        Guardian Network Scanner         #") # Updated Banner
    print("#          Network Security Focus         #") # Updated Banner
    print("#############################################")
    print(f"{COLOR_RESET}")

def print_finding(severity, title, description, recommendation="N/A"):
    """Helper to print a single finding with appropriate color."""
    color_map = {
        SEVERITY_CRITICAL: COLOR_RED,
        SEVERITY_HIGH: COLOR_MAGENTA,
        SEVERITY_MEDIUM: COLOR_YELLOW,
        SEVERITY_LOW: COLOR_BLUE,
        SEVERITY_INFO: COLOR_CYAN
    }
    color = color_map.get(severity, COLOR_YELLOW)
    print(f"{color}{COLOR_BOLD}[{severity}]{COLOR_RESET} {COLOR_BOLD}{title}{COLOR_RESET}")
    print(f"  Desc: {description}")
    if recommendation != "N/A":
        print(f"  Rec:  {recommendation}")
    print("-" * 60)

def display_summary(final_findings, final_statistics):
    """Displays a summary of findings and statistics from managed dicts,
    with interactive drill-down for detailed findings."""
    print(f"\n{COLOR_CYAN}{COLOR_BOLD}--- Scan Summary ---{COLOR_RESET}")

    # Findings Summary
    print(f"{COLOR_YELLOW}{COLOR_BOLD}Findings by Severity:{COLOR_RESET}")
    total_findings = sum(len(list(v)) for v in final_findings.values())
    if total_findings == 0:
        print(f"  {COLOR_GREEN}No significant security findings reported.{COLOR_RESET}")
    else:
        severity_order_for_summary = [SEVERITY_CRITICAL, SEVERITY_HIGH, SEVERITY_MEDIUM, SEVERITY_LOW, SEVERITY_INFO]
        for severity in severity_order_for_summary:
            count = len(list(final_findings.get(severity, [])))
            if count > 0:
                color_map = {
                    SEVERITY_CRITICAL: COLOR_RED,
                    SEVERITY_HIGH: COLOR_MAGENTA,
                    SEVERITY_MEDIUM: COLOR_YELLOW,
                    SEVERITY_LOW: COLOR_BLUE,
                    SEVERITY_INFO: COLOR_CYAN
                }
                color = color_map.get(severity, COLOR_YELLOW)
                print(f"  {color}{severity:<10}: {count}{COLOR_RESET}")

    # Key Statistics Summary - Access the managed dict
    print(f"\n{COLOR_YELLOW}{COLOR_BOLD}Key Statistics Gathered:{COLOR_RESET}")
    stats_printed = False
    # Convert managed dict proxy for reliable access
    stats_copy = dict(final_statistics)
    stats_printed = False # Initialize stats_printed

    if 'network' in stats_copy:
        net_stats = stats_copy['network']
        if 'interfaces' in net_stats:
            # interfaces value might be a managed dict, convert keys for display if needed
            print(f"  Network Interfaces: {len(net_stats.get('interfaces', {}))} found")
        if 'listening_ports_count' in net_stats:
            print(f"  Listening Ports: {net_stats.get('listening_ports_count', 0)} found")
        stats_printed = True
<<<<<<< HEAD
    if 'processes' in stats_copy:
        proc_stats = stats_copy['processes']
        process_list = proc_stats.get('list', [])
        print(f"  Running Processes: {proc_stats.get('count', 0)} found")

        # Summarize network activity and I/O from processes
        procs_with_net_connections = 0
        total_bytes_sent = 0
        total_bytes_read = 0
        for proc_data in process_list:
            if proc_data.get('network_connections') and len(proc_data['network_connections']) > 0:
                procs_with_net_connections += 1
            if isinstance(proc_data.get('bytes_sent'), int) and proc_data.get('bytes_sent') > 0:
                total_bytes_sent += proc_data['bytes_sent']
            if isinstance(proc_data.get('bytes_read'), int) and proc_data.get('bytes_read') > 0:
                total_bytes_read += proc_data['bytes_read']
        
        if procs_with_net_connections > 0:
            print(f"    Processes with Network Connections: {procs_with_net_connections}")
        
        if total_bytes_sent > 0 or total_bytes_read > 0:
            # Simple MB conversion for summary
            total_mb_sent = total_bytes_sent / (1024 * 1024)
            total_mb_read = total_bytes_read / (1024 * 1024)
            print(f"    Total Process I/O: {total_mb_sent:.2f} MB Written / {total_mb_read:.2f} MB Read (approx.)")
        stats_printed = True

    if 'users' in stats_copy:
        user_stats = stats_copy['users']
        # Access list proxies safely
        print(f"  User Accounts (/etc/passwd): {len(list(user_stats.get('accounts', [])))}")
        sudo_rules_count = len(list(user_stats.get('sudo_rules', [])))
        if sudo_rules_count > 0:
             print(f"  Potentially Risky Sudo Rules: {sudo_rules_count} flagged")
        stats_printed = True
=======

>>>>>>> 397aee0c
    if 'ssh_config' in stats_copy:
        ssh_stats = stats_copy['ssh_config']
        if ssh_stats.get('exists'):
             print(f"  SSH Config: Analyzed {ssh_stats.get('path', 'N/A')}")
             stats_printed = True

    if 'logs' in stats_copy:
        log_stats = stats_copy['logs']
        auth_stats = log_stats.get('auth_log', {}) # Safely get sub-dict
        if auth_stats: # Check if auth_log stats exist
             analyzed_path = auth_stats.get('analyzed_path', '/var/log/auth.log')
             lines = auth_stats.get('lines_processed', 0)
             failed_logins = len(list(auth_stats.get('failed_logins', [])))
             # sudo_events related to log_analysis can remain if relevant to network context (e.g. remote sudo)
             sudo_events = len(list(auth_stats.get('sudo_events', []))) # Keep if network relevant
             ssh_logins = len(list(auth_stats.get('ssh_logins', [])))
             print(f"  Log Analysis ({os.path.basename(analyzed_path)}): {lines} lines processed")
             if failed_logins > 0: print(f"    Failed Logins Found: {failed_logins}")
             if sudo_events > 0: print(f"    Sudo Events (from logs): {sudo_events}") # Clarify origin
             if ssh_logins > 0: print(f"    SSH Logins Found: {ssh_logins}")
             stats_printed = True

    if 'local_traffic' in stats_copy:
        lt_stats = stats_copy['local_traffic']
        print(f"  Active Connections: {lt_stats.get('active_connections_count', 0)} (TCP: {lt_stats.get('tcp_connections', 0)}, UDP: {lt_stats.get('udp_connections', 0)})")
        stats_printed = True
    
    if 'network' in stats_copy and 'traceroute_results' in stats_copy['network']:
        traceroute_data = stats_copy['network']['traceroute_results']
        if traceroute_data: # Check if not empty
            print(f"\n{COLOR_YELLOW}{COLOR_BOLD}Traceroute Results:{COLOR_RESET}")
            for target, hops_list_or_error in traceroute_data.items():
                print(f"  {COLOR_CYAN}Target: {target}{COLOR_RESET}")
                if isinstance(hops_list_or_error, list) and hops_list_or_error:
                    if 'error' in hops_list_or_error[0]: # Check if the first item is an error dict
                        print(f"    {COLOR_RED}Error: {hops_list_or_error[0]['error']}{COLOR_RESET}")
                    else:
                        for hop_info in hops_list_or_error:
                            hop_num = hop_info.get('hop', 'N/A')
                            ip_addr = hop_info.get('ip', 'N/A')
                            hostname = hop_info.get('hostname', 'N/A')
                            avg_rtt = hop_info.get('avg_rtt', float('inf')) # Default to inf for N/A case
                            min_rtt = hop_info.get('min_rtt', float('inf'))
                            max_rtt = hop_info.get('max_rtt', float('inf'))
                            packet_loss = hop_info.get('packet_loss', 100.0) # Default to 100% loss

                            # Prepare RTT display string
                            if avg_rtt == float('inf') and min_rtt == float('inf') and max_rtt == float('inf'):
                                rtt_display = "N/A"
                            else:
                                rtt_display = f"{min_rtt:.2f}/{avg_rtt:.2f}/{max_rtt:.2f}ms"
                            
                            loss_display = f"{packet_loss:.0f}%"
                            if packet_loss == 100.0 and ip_addr == "Timeout":
                                loss_display += " (Timeout)"

                            line_color = COLOR_RESET
                            if packet_loss > 50: # High loss
                                line_color = COLOR_RED
                            elif packet_loss > 10: # Moderate loss
                                line_color = COLOR_YELLOW
                            elif avg_rtt > 200 and avg_rtt != float('inf'): # High RTT
                                line_color = COLOR_YELLOW
                            
                            print(f"{line_color}    Hop {hop_num:>2}: {ip_addr:<15} ({hostname if hostname != ip_addr else 'No RevDNS'}) "
                                  f"- RTT(min/avg/max): {rtt_display:<20} Loss: {loss_display}{COLOR_RESET}")
                else:
                    print(f"    No hops found or traceroute failed for {target}.")
            stats_printed = True

    if 'target_profiles' in stats_copy:
        profile_data = stats_copy['target_profiles']
        if profile_data: # Check if not empty
            print(f"\n{COLOR_YELLOW}{COLOR_BOLD}Target Profile Results:{COLOR_RESET}")
            for target, profile in profile_data.items():
                print(f"  {COLOR_CYAN}Target: {target}{COLOR_RESET}")
                # Check for 'status' and 'error_message' which are now part of target_profile_stats
                if profile.get('status') == 'error' and profile.get('error_message'):
                    print(f"    {COLOR_RED}Error: {profile['error_message']}{COLOR_RESET}")
                    continue
                # Check for general errors array if status isn't error (e.g. port specific errors)
                if 'errors' in profile and profile['errors']:
                     for err_entry in profile['errors'][:3]: # Show first 3 port errors
                         port_err_key = list(err_entry.keys())[0] # Port number or specific error key
                         port_err_val = err_entry[port_err_key]
                         print(f"    {COLOR_YELLOW}Port {port_err_key} Warning: {str(port_err_val)[:100]}{COLOR_RESET}")

                open_ports = profile.get('open_ports', [])
                if open_ports:
                    print(f"    {COLOR_GREEN}Open Ports:{COLOR_RESET} {', '.join(map(str, sorted(open_ports)))}")
                    banners = profile.get('banners', {})
                    if banners:
                        print(f"    {COLOR_GREEN}Banners:{COLOR_RESET}")
                        for port, banner in banners.items():
                            banner_preview = banner.strip().replace('\n', ' ').replace('\r', '')[:100] # Clean and shorten
                            print(f"      Port {port}: {banner_preview}...")
                elif not (profile.get('status') == 'error'): # If no open ports and not an error state already printed
                    print(f"    No common ports found open or target unresponsive.")

                # Display SSL/TLS Analysis Results
                ssl_analysis_results = profile.get('ssl_tls_analysis')
                if ssl_analysis_results:
                    print(f"    {COLOR_BLUE}SSL/TLS Analysis (Port {ssl_analysis_results.get('port', 'N/A')}):{COLOR_RESET}")
                    if ssl_analysis_results.get('status') == 'error':
                        print(f"      {COLOR_RED}Error: {ssl_analysis_results.get('error_message', 'Unknown SSL/TLS analysis error')}{COLOR_RESET}")
                    else:
                        # Hostname Verification
                        hostname_match = ssl_analysis_results.get('hostname_match')
                        if hostname_match is True:
                            print(f"      Hostname Verification: {COLOR_GREEN}Matched{COLOR_RESET}")
                        elif hostname_match is False:
                            print(f"      Hostname Verification: {COLOR_RED}MISMATCH!{COLOR_RESET}")
                        else:
                            print(f"      Hostname Verification: {COLOR_YELLOW}Unknown/Not Performed{COLOR_RESET}")

                        # Certificate Details
                        cert_details = ssl_analysis_results.get('certificate_details', {})
                        subject_cn = cert_details.get('subject_cn', 'N/A')
                        issuer_cn = cert_details.get('issuer_cn', 'N/A')
                        not_before = cert_details.get('notBefore', 'N/A')
                        not_after = cert_details.get('notAfter', 'N/A')
                        print(f"      Subject CN: {subject_cn}")
                        print(f"      Issuer CN: {issuer_cn}")
                        print(f"      Validity: From {not_before} to {not_after}")

                        # HSTS Header
                        hsts_header = ssl_analysis_results.get('hsts_header')
                        if hsts_header and not hsts_header.startswith("Error checking"):
                            print(f"      HSTS Header: Present ({hsts_header})")
                        elif hsts_header and hsts_header.startswith("Error checking"):
                             print(f"      HSTS Header: {COLOR_YELLOW}{hsts_header}{COLOR_RESET}")
                        else:
                            print(f"      HSTS Header: {COLOR_YELLOW}Not Found{COLOR_RESET}")
                        
                        # Specific Warnings from the module
                        ssl_warnings = ssl_analysis_results.get('warnings', [])
                        if ssl_warnings:
                            print(f"      {COLOR_YELLOW}Warnings:{COLOR_RESET}")
                            for warning in ssl_warnings:
                                print(f"        - {warning}")
            stats_printed = True

    if 'mitm_detection' in stats_copy and 'arp_cache_analysis' in stats_copy['mitm_detection']:
        arp_stats = stats_copy['mitm_detection']['arp_cache_analysis']
        # Ensure arp_stats is not None and default_gateway_ip key exists, providing 'N/A' if not.
        gateway_ip_display = arp_stats.get('default_gateway_ip', 'N/A') if arp_stats else 'N/A'
        print(f"\n{COLOR_YELLOW}{COLOR_BOLD}ARP Cache Analysis (Gateway: {gateway_ip_display}):{COLOR_RESET}")
        
        if arp_stats: # Proceed only if arp_stats itself is not None
            gateway_macs = arp_stats.get('gateway_mac_entries', [])
            # Check for a specific error message related to gateway detection or ARP processing first
            if arp_stats.get('status') == 'error' and arp_stats.get('error_message'):
                 print(f"  {COLOR_RED}Error: {arp_stats.get('error_message')}{COLOR_RESET}")
            elif arp_stats.get('status') == 'warning' and arp_stats.get('error_message'): # For "Gateway ARP Entry Missing"
                 print(f"  {COLOR_YELLOW}Warning: {arp_stats.get('error_message')}{COLOR_RESET}")
            elif arp_stats.get('anomalies_found', 0) > 0:
                # The finding already provides details, this is a summary
                print(f"  {COLOR_RED}Alert: Potential ARP spoofing! Gateway ({gateway_ip_display}) associated with multiple MACs: {', '.join(sorted(list(set(gateway_macs))))}{COLOR_RESET}")
            elif gateway_macs: # Normal case, one or more identical MACs for the gateway
                print(f"  Gateway MAC(s): {', '.join(sorted(list(set(gateway_macs))))}")
            elif not gateway_macs and arp_stats.get('default_gateway_ip'): # Gateway IP known, but no MACs found and no specific error/warning message shown above.
                 print(f"  No ARP entry currently found for the gateway ({gateway_ip_display}). This might be temporary.")
            # If arp_stats.get('default_gateway_ip') was None, it's handled by gateway_ip_display = 'N/A'
            # and the error message about not finding gateway would be more relevant.
        else: # arp_stats is None or empty dictionary
            print(f"  {COLOR_YELLOW}ARP analysis data is missing or incomplete.{COLOR_RESET}")
        stats_printed = True
<<<<<<< HEAD
    
    if 'network' in stats_copy and 'traceroute' in stats_copy['network']:
        traceroute_stats = stats_copy['network']['traceroute']
        print(f"\n  {COLOR_BLUE}{COLOR_BOLD}Traceroute Analysis:{COLOR_RESET}")
        if not traceroute_stats:
            print(f"    {COLOR_YELLOW}No traceroute data collected.{COLOR_RESET}")
        else:
            for target, trace_data in traceroute_stats.items():
                print(f"    Target: {COLOR_CYAN}{target}{COLOR_RESET}")
                if trace_data.get('error'):
                    print(f"      Status: {COLOR_RED}Error - {trace_data['error']}{COLOR_RESET}")
                elif not trace_data.get('hops'):
                    summary_msg = trace_data.get('summary', "No hops recorded and no specific error.")
                    print(f"      Status: {COLOR_YELLOW}{summary_msg}{COLOR_RESET}")
                else:
                    hops = trace_data['hops']
                    summary_msg = trace_data.get('summary', f"Trace completed with {len(hops)} hops.")
                    print(f"      Status: {COLOR_GREEN}{summary_msg}{COLOR_RESET}")
                    
                    rtts = [h['rtt_ms'] for h in hops if h['rtt_ms'] is not None]
                    avg_rtt = sum(rtts) / len(rtts) if rtts else 0
                    max_rtt = max(rtts) if rtts else 0
                    
                    notable_hops_issues = []
                    for hop in hops:
                        if hop['rtt_ms'] and hop['rtt_ms'] > 200: # High RTT
                            notable_hops_issues.append(f"Hop {hop['hop']} ({hop['ip']}): High RTT {hop['rtt_ms']:.2f}ms")
                        elif hop['packet_loss_percent'] == 100.0 and hop['ip'] != "N/A (Timeout)": # Explicit loss not just timeout
                             notable_hops_issues.append(f"Hop {hop['hop']} ({hop['ip']}): Packet Loss")
                        elif hop['ip'] == "N/A (Timeout)":
                             notable_hops_issues.append(f"Hop {hop['hop']}: Timeout")
                    
                    print(f"      Hops: {len(hops)}, Avg RTT: {avg_rtt:.2f}ms, Max RTT: {max_rtt:.2f}ms")
                    if notable_hops_issues:
                        print(f"      Notable Issues ({len(notable_hops_issues)}):")
                        for issue in notable_hops_issues[:3]: # Print first 3 notable issues
                            print(f"        - {issue}")
                        if len(notable_hops_issues) > 3:
                            print(f"        ... and {len(notable_hops_issues) - 3} more.")
                stats_printed = True
        print("-" * 40) # Separator for traceroute section
    # --- End NEW Module Statistics ---
=======

    if 'mitm_detection' in stats_copy and 'dns_spoofing' in stats_copy['mitm_detection']:
        dns_stats = stats_copy['mitm_detection']['dns_spoofing']
        print(f"\n{COLOR_YELLOW}{COLOR_BOLD}DNS Spoofing Analysis:{COLOR_RESET}")
        if dns_stats.get('status') == 'skipped' and dns_stats.get('error_message'): # Check for skipped status
            print(f"  {COLOR_YELLOW}Skipped: {dns_stats['error_message']}{COLOR_RESET}")
        elif dns_stats.get('error_message'): # General errors during execution
            print(f"  {COLOR_RED}Error: {dns_stats['error_message']}{COLOR_RESET}")
        else:
            system_servers = dns_stats.get('system_servers', [])
            if system_servers:
                print(f"  System DNS Servers Found: {', '.join(system_servers)}")
            else:
                # This case might be covered by a finding from the module itself if /etc/resolv.conf was unreadable etc.
                # Or if system resolver is used without explicit servers.
                print(f"  {COLOR_YELLOW}Note: System DNS servers list might be empty if relying on implicit system resolver or parsing failed.{COLOR_RESET}")

            if dns_stats.get('anomalies_found', 0) > 0:
                print(f"  {COLOR_RED}Alert: Potential DNS spoofing anomalies detected! Review findings for details on specific domains.{COLOR_RESET}")
            
            # Optional: Detailed checks summary (already in findings)
            # total_domains_checked = len(dns_stats.get('checks', []))
            # print(f"  Domains Checked: {total_domains_checked}")
            
            if dns_stats.get('anomalies_found', 0) == 0 and not dns_stats.get('error_message') and dns_stats.get('status') != 'skipped':
                 print(f"  {COLOR_GREEN}No direct DNS resolution discrepancies found for tested domains against public resolvers.{COLOR_RESET}")
        stats_printed = True

    if 'mitm_detection' in stats_copy and 'local_promiscuous_mode' in stats_copy['mitm_detection']:
        local_promisc_stats = stats_copy['mitm_detection']['local_promiscuous_mode']
        print(f"\n{COLOR_YELLOW}{COLOR_BOLD}Local Promiscuous Mode Detection:{COLOR_RESET}")
        if local_promisc_stats.get('status') != 'completed' and local_promisc_stats.get('error_message'): # Show error/warning if not completed okay
            print(f"  {COLOR_YELLOW}Status: {local_promisc_stats.get('status')}. {local_promisc_stats.get('error_message', '')}{COLOR_RESET}")
        
        promisc_interfaces = local_promisc_stats.get('promiscuous_interfaces', [])
        if promisc_interfaces:
            print(f"  {COLOR_RED}Alert: Found local interface(s) in promiscuous mode: {', '.join(promisc_interfaces)}{COLOR_RESET}")
        # Only print "No local interfaces..." if status was 'completed' and no error message related to status is already shown.
        elif local_promisc_stats.get('status') == 'completed':
            print(f"  {COLOR_GREEN}No local interfaces detected in promiscuous mode.{COLOR_RESET}")
        
        print(f"  Interfaces Checked: {local_promisc_stats.get('interfaces_checked', 0)}")
        # If status was 'limited_support' (Windows) and no specific error, the generic error_message is the note.
        if local_promisc_stats.get('status') == 'limited_support' and not promisc_interfaces :
            print(f"  {COLOR_YELLOW}Note: {local_promisc_stats.get('error_message')}{COLOR_RESET}")

        stats_printed = True

    if 'mitm_detection' in stats_copy and 'remote_promiscuous_mode' in stats_copy['mitm_detection']:
        remote_promisc_all_targets = stats_copy['mitm_detection']['remote_promiscuous_mode']
        if remote_promisc_all_targets: # Check if not empty
            print(f"\n{COLOR_YELLOW}{COLOR_BOLD}Remote Promiscuous Mode Detection (Experimental):{COLOR_RESET}")
            for target_ip, data in remote_promisc_all_targets.items():
                print(f"  {COLOR_CYAN}Target: {target_ip}{COLOR_RESET}")
                if data.get('status') == 'skipped':
                    print(f"    {COLOR_YELLOW}Status: Skipped ({data.get('error_message', 'Scapy not available')}){COLOR_RESET}")
                elif data.get('status') == 'error':
                    print(f"    {COLOR_RED}Error: {data.get('error_message', 'Unknown error')}{COLOR_RESET}")
                elif data.get('response_to_bogus_mac_ping'):
                    print(f"    {COLOR_RED}Alert: Potential promiscuous mode - responded to ICMP ping with bogus MAC.{COLOR_RESET}")
                else:
                    print(f"    {COLOR_GREEN}No promiscuous mode indicators from ICMP test (or target did not respond).{COLOR_RESET}")
            stats_printed = True
    # Removed 'services' and 'environment' sections from summary as per refactoring goal
>>>>>>> 397aee0c

    if not stats_printed:
        print(f"  {COLOR_YELLOW}No network-related statistics gathered or modules run.{COLOR_RESET}")

    # --- Interactive Detailed Findings ---
    # The process list with connection/traffic details will be in the JSON.
    # For console summary, high-level process stats are already printed.
    # Specific process details could be shown if a finding related to that process is selected.
    
    if total_findings > 0:
        print(f"\n{COLOR_CYAN}{COLOR_BOLD}--- Detailed Findings ---{COLOR_RESET}")
        
        severity_map = { # Ensure this map is comprehensive for user input
            'C': SEVERITY_CRITICAL,
            'H': SEVERITY_HIGH,
            'M': SEVERITY_MEDIUM,
            'L': SEVERITY_LOW,
            'I': SEVERITY_INFO,
            'A': 'ALL', # For 'All' option
            'Q': 'QUIT', # For 'Quit' option
            'N': 'QUIT'  # For 'No' as a quit option
        }
        severity_display_order_all = [SEVERITY_CRITICAL, SEVERITY_HIGH, SEVERITY_MEDIUM, SEVERITY_LOW, SEVERITY_INFO]

        while True:
            # Loop for interactive severity selection
            while True:
                prompt_message = (
                    f"\nSelect severities to view (e.g., C,H or M), or:\n"
                    f"  (C)ritical, (H)igh, (M)edium, (L)ow, (I)nfo\n"
                    f"  (A)ll findings, (Q)uit detailed view: "
                )
                user_input_raw = ""
                try:
                    user_input_raw = input(f"{COLOR_YELLOW}{prompt_message}{COLOR_RESET}").strip().upper()
                except EOFError:
                    logger.warning("EOFError received, likely non-interactive environment. Skipping detailed findings.")
                    print(f"\n  {COLOR_YELLOW}Skipping interactive detailed findings (non-interactive environment). Full report in JSON.{COLOR_RESET}")
                    return # Exit display_summary
                except Exception as e:
                    logger.error(f"Error during input for detailed findings: {e}")
                    print(f"\n  {COLOR_RED}Error during input. Skipping detailed findings. Full report in JSON.{COLOR_RESET}")
                    return # Exit display_summary

                if not user_input_raw:
                    print(f"  {COLOR_YELLOW}No selection. Please enter a valid option or Q to quit.{COLOR_RESET}")
                    continue

                selected_options = [opt.strip() for opt in user_input_raw.split(',')]
                
                # Check for Quit or All as standalone first
                if 'Q' in selected_options or 'N' in selected_options : # 'N' also for "No more"
                    print(f"  {COLOR_GREEN}Exiting detailed findings view.{COLOR_RESET}")
                    return # Exit display_summary
                
                if 'A' in selected_options:
                    print(f"  {COLOR_GREEN}Displaying all findings:{COLOR_RESET}")
                    any_displayed = False
                    for severity_level in severity_display_order_all:
                        findings_list = final_findings.get(severity_level, [])
                        if findings_list:
                            print(f"  {COLOR_CYAN}--- Findings for {severity_level} ({len(findings_list)}) ---{COLOR_RESET}")
                            for finding in findings_list:
                                print_finding(severity_level, finding['title'], finding['description'], finding.get('recommendation', 'N/A'))
                                # Here you could add process details if finding is process-related
                                # For example: if "PID:" in finding['description']: display_process_details_for_finding(final_stats, finding)
                            any_displayed = True
                    if not any_displayed:
                        print(f"  {COLOR_GREEN}No findings were reported across all severities.{COLOR_RESET}")
                    # 'A' implies showing all and then finishing this interactive section.
                    return # Exit display_summary

                # Process individual severity codes
                displayed_this_round = False
                for code in selected_options:
                    mapped_severity = severity_map.get(code)
                    if mapped_severity and mapped_severity not in ['ALL', 'QUIT']:
                        findings_list = final_findings.get(mapped_severity, [])
                        if findings_list:
                            print(f"  {COLOR_CYAN}--- Findings for {mapped_severity} ({len(findings_list)}) ---{COLOR_RESET}")
                            for finding in findings_list:
                                print_finding(mapped_severity, finding['title'], finding['description'], finding.get('recommendation', 'N/A'))
                            displayed_this_round = True
                        else:
                            print(f"  {COLOR_YELLOW}No findings for severity '{code}' ({mapped_severity}).{COLOR_RESET}")
                            displayed_this_round = True # Valid code, just no findings
                    elif not mapped_severity: # Unknown code
                        print(f"  {COLOR_RED}Unknown severity code '{code}'. Ignored.{COLOR_RESET}")
                
                if not displayed_this_round and selected_options: # If input was given but nothing valid was processed
                    print(f"  {COLOR_YELLOW}No valid severity codes entered for display. Try C, H, M, L, I, A, or Q.{COLOR_RESET}")
                # Loop continues for more selections

    # This part is reached if total_findings == 0 OR if the user quits the interactive loop
    elif total_findings == 0:
        # Already handled by the "No significant security findings reported" message earlier
        pass
    # Implicit else: if user quit, the "Exiting detailed findings view" message was already printed.


# --- Logging Setup Function ---
def setup_logging(log_level_str="INFO", log_file=None):
    """
    Configures the root logger for the application.
    This setup will be inherited by loggers obtained in other modules/parts of the script.
    Args:
        log_level_str (str): The desired logging level as a string (e.g., "DEBUG", "INFO").
        log_file (str, optional): Path to a file for logging. If None, logs only to console.
    """
    numeric_level = getattr(logging, log_level_str.upper(), None)
    if not isinstance(numeric_level, int):
        # Fallback to INFO if an invalid string is provided, and log a warning.
        # This print is used because logger might not be configured yet.
        print(f"{COLOR_YELLOW}Warning: Invalid log level '{log_level_str}'. Defaulting to INFO.{COLOR_RESET}")
        numeric_level = logging.INFO
        log_level_str = "INFO" # Update for consistency in messages

    # Define a standard log format. This format is chosen for clarity in log files
    # and console output for operational messages.
    log_format = '%(asctime)s - %(name)s - %(levelname)s - %(processName)s - %(message)s'
    
    # Configure the root logger.
    # We remove any existing handlers from the root logger to ensure our configuration
    # takes precedence and avoids duplicate log messages if the script is run multiple times
    # in an environment where handlers might persist (e.g., some interactive sessions).
    for handler in logging.root.handlers[:]:
        logging.root.removeHandler(handler)
        handler.close() # Ensure handlers are closed before removal

    # BasicConfig sets up a StreamHandler (console) by default.
    logging.basicConfig(level=numeric_level, format=log_format)
    
    # If a log file path is provided, add a FileHandler to the root logger.
    # This means logs will go to both the console (from basicConfig) and the specified file.
    if log_file:
        try:
            file_handler = logging.FileHandler(log_file, mode='a') # 'a' for append
            file_handler.setFormatter(logging.Formatter(log_format))
            logging.getLogger().addHandler(file_handler) # Add handler to the root logger
            # Initial log message to confirm file logging is active
            logging.info(f"Logging to file: {log_file} at level: {log_level_str.upper()}")
        except Exception as e:
            # If file handler setup fails, log an error to the console (which should be working).
            logging.error(f"Failed to set up log file handler for {log_file}: {e}")
            print(f"{COLOR_RED}Error: Could not open log file {log_file}. Check permissions and path.{COLOR_RESET}")


# --- Main Execution Logic ---

def main():
    """Main function to orchestrate the scan using imported modules."""

    # --- Argument Parsing for Logging and other controls ---
    # This parser will handle command-line arguments, starting with logging controls.
    parser = argparse.ArgumentParser(
        description="Guardian: Network Security Scanner.", # Updated Description
        formatter_class=argparse.RawTextHelpFormatter # Allows for better help text formatting
    )
    parser.add_argument(
        "--log-level",
        default="INFO", # Default logging level if not specified
        choices=["DEBUG", "INFO", "WARNING", "ERROR", "CRITICAL"],
        help="Set the logging level for operational messages.\n"
             "DEBUG: Detailed information, typically of interest only when diagnosing problems.\n"
             "INFO: Confirmation that things are working as expected.\n"
             "WARNING: An indication that something unexpected happened, or indicative of some problem in the near future (e.g. 'disk space low'). The software is still working as expected.\n"
             "ERROR: Due to a more serious problem, the software has not been able to perform some function.\n"
             "CRITICAL: A serious error, indicating that the program itself may be unable to continue running."
    )
    parser.add_argument(
        "--log-file",
        type=str,
        default=None, # By default, logs are not written to a file, only to the console.
        help="Path to a file where operational logs should be saved (e.g., guardian_run.log).\n"
             "If not specified, logs will only be output to the console."
    )
    parser.add_argument("--target-host", type=str, help="Target host (IP or hostname) for traceroute functionality.")
    # Add other future arguments here, for example:
    # parser.add_argument("--config", type=str, help="Path to a custom configuration file.")
    
    args = parser.parse_args()

    # --- Setup Logging ---
    # This MUST be one of the first actions to ensure logging is available globally.
    # It configures the root logger based on command-line arguments.
    try:
        setup_logging(log_level_str=args.log_level, log_file=args.log_file)
    except Exception as e:
        # This print is a last resort if logging setup itself fails.
        print(f"{COLOR_RED}Critical error during logging setup: {e}. Exiting.{COLOR_RESET}")
        return # Exit if logging cannot be initialized

    # Obtain the main logger for the guardian script's primary operations.
    # Child loggers (e.g., "guardian.module_wrapper") will inherit settings from the root logger.
    logger = logging.getLogger("guardian.main")

    start_time = time.time()
    print_banner() # Keep banner as print for its specific formatting and prominence.

    logger.info("Guardian scan initiated. Log level: %s.", args.log_level.upper())

    if os.geteuid() != 0:
         # Log a warning if not running as root, as it impacts script capabilities.
         logger.warning("Script not running as root. Some checks require root privileges for complete information (e.g., shadow file, sudoers, process details, some sysctl). Results may be limited.")
         # The original script had a "\\n" here, but loggers handle newlines automatically.

    # Use a Manager for shared state between processes
    with multiprocessing.Manager() as manager:
        # Create managed dictionaries for findings and statistics
        # Findings use lists within the dict, as they are appended to.
        managed_findings = manager.dict({
            SEVERITY_CRITICAL: manager.list(),
            SEVERITY_HIGH: manager.list(),
            SEVERITY_MEDIUM: manager.list(),
            SEVERITY_LOW: manager.list(),
            SEVERITY_INFO: manager.list(),
        })
        # Statistics use a standard dict, where modules populate their own top-level key.
        # Modules should strive to use nested dictionaries or simple types for stats.
        managed_stats = manager.dict()

        # --- Define Processes for Modules --- #
        # List the WRAPPER functions to run
        modules_to_run = [
            run_network_scan_wrapper,
            run_ssh_analysis_wrapper,
            run_log_analysis_wrapper,
<<<<<<< HEAD
            run_services_timers_wrapper,
            run_environment_detection_wrapper,
            run_traceroute_analysis_wrapper, # Added traceroute wrapper
            # Add future module wrappers here
=======
            run_local_traffic_analysis_wrapper,
            run_local_mitm_detection_wrapper, # Renamed from run_arp_detection_wrapper
            run_dns_spoofing_detection_wrapper,
            # Non-network modules and their wrappers are removed
>>>>>>> 397aee0c
        ]

        # Simpler approach for starting processes:
        # Create standard module processes
        standard_processes = []
        
        # Initialize managed_stats sub-dictionaries for modules that require it
        managed_stats['mitm_detection'] = manager.dict() # For ARP detection module
        
        for module_wrapper_func in modules_to_run:
            p = multiprocessing.Process(target=module_wrapper_func, args=(managed_stats, managed_findings))
            standard_processes.append(p)
        
        # Add conditional processes like traceroute and target profiler
        if args.target_host:
            if 'network' not in managed_stats: # Should already exist if network_scan runs, but good check
                managed_stats['network'] = manager.dict()
            managed_stats['network']['traceroute_results'] = manager.dict() # For traceroute
            
            if 'target_profiles' not in managed_stats:
                managed_stats['target_profiles'] = manager.dict() # For target profiler

            p_trace = multiprocessing.Process(target=run_traceroute_wrapper, args=(managed_stats, managed_findings, args.target_host))
            standard_processes.append(p_trace)
            
            p_profile = multiprocessing.Process(target=run_target_profiling_wrapper, args=(managed_stats, managed_findings, args.target_host))
            standard_processes.append(p_profile)

        # Start all processes
        logger.info("--- Launching All Modules Concurrently ---")
        for p in standard_processes:
            p.start()
        
        processes = standard_processes # Update main processes list

        # --- Wait for Processes to Complete --- #
        # Log that the script is now waiting for module completion.
        logger.info("--- Waiting for modules to complete ---")
        for p in processes:
            p.join() # Wait for each process to finish

        # Log the completion of all modules.
        logger.info("--- All modules finished ---")

        # --- Reporting --- #
        # Pass the managed dictionaries (which now contain results) to the summary function
        # Convert back to regular dict/list for easier processing in display_summary
        # and JSON serialization
        final_findings = {k: list(v) for k, v in managed_findings.items()}
        final_stats = dict(managed_stats) # Convert the top-level managed dict

        display_summary(final_findings, final_stats)

        # Optional: Save full report
        try: # Added try block here
            report_file = f"guardian_report_{datetime.now().strftime('%Y%m%d_%H%M%S')}.json"
            # Data is already converted above
            report_data = {
                "statistics": final_stats,
                "findings": final_findings
            }
            with open(report_file, "w") as f:
                json.dump(report_data, f, indent=4)
            # Log the successful saving of the report.
            logger.info(f"Full report saved to {report_file}")
        except Exception as e: # Added except block
            # Log an error if saving the report fails.
            logger.error(f"Error saving report to {report_file}: {e}")

    end_time = time.time()
    # Log the total scan completion time.
    logger.info(f"Scan completed in {end_time - start_time:.2f} seconds.")

# --- The multiprocessing main execution block ---
if __name__ == "__main__":
    # Necessary for multiprocessing on some platforms (Windows, macOS with 'spawn' start method)
    multiprocessing.freeze_support()
    # start_time = time.time() # Start time is now handled within main()
    main()<|MERGE_RESOLUTION|>--- conflicted
+++ resolved
@@ -278,7 +278,7 @@
         if 'listening_ports_count' in net_stats:
             print(f"  Listening Ports: {net_stats.get('listening_ports_count', 0)} found")
         stats_printed = True
-<<<<<<< HEAD
+        
     if 'processes' in stats_copy:
         proc_stats = stats_copy['processes']
         process_list = proc_stats.get('list', [])
@@ -314,9 +314,7 @@
         if sudo_rules_count > 0:
              print(f"  Potentially Risky Sudo Rules: {sudo_rules_count} flagged")
         stats_printed = True
-=======
-
->>>>>>> 397aee0c
+
     if 'ssh_config' in stats_copy:
         ssh_stats = stats_copy['ssh_config']
         if ssh_stats.get('exists'):
@@ -484,7 +482,6 @@
         else: # arp_stats is None or empty dictionary
             print(f"  {COLOR_YELLOW}ARP analysis data is missing or incomplete.{COLOR_RESET}")
         stats_printed = True
-<<<<<<< HEAD
     
     if 'network' in stats_copy and 'traceroute' in stats_copy['network']:
         traceroute_stats = stats_copy['network']['traceroute']
@@ -527,7 +524,6 @@
                 stats_printed = True
         print("-" * 40) # Separator for traceroute section
     # --- End NEW Module Statistics ---
-=======
 
     if 'mitm_detection' in stats_copy and 'dns_spoofing' in stats_copy['mitm_detection']:
         dns_stats = stats_copy['mitm_detection']['dns_spoofing']
@@ -592,7 +588,6 @@
                     print(f"    {COLOR_GREEN}No promiscuous mode indicators from ICMP test (or target did not respond).{COLOR_RESET}")
             stats_printed = True
     # Removed 'services' and 'environment' sections from summary as per refactoring goal
->>>>>>> 397aee0c
 
     if not stats_printed:
         print(f"  {COLOR_YELLOW}No network-related statistics gathered or modules run.{COLOR_RESET}")
@@ -820,17 +815,14 @@
             run_network_scan_wrapper,
             run_ssh_analysis_wrapper,
             run_log_analysis_wrapper,
-<<<<<<< HEAD
             run_services_timers_wrapper,
             run_environment_detection_wrapper,
             run_traceroute_analysis_wrapper, # Added traceroute wrapper
             # Add future module wrappers here
-=======
             run_local_traffic_analysis_wrapper,
             run_local_mitm_detection_wrapper, # Renamed from run_arp_detection_wrapper
             run_dns_spoofing_detection_wrapper,
             # Non-network modules and their wrappers are removed
->>>>>>> 397aee0c
         ]
 
         # Simpler approach for starting processes:
