--- conflicted
+++ resolved
@@ -7,11 +7,8 @@
 
 import socket
 import psutil
-<<<<<<< HEAD
 import subprocess
-=======
 import platform
->>>>>>> 397aee0c
 import re
 from modules.utils import (
     COLOR_GREEN, COLOR_RED, COLOR_YELLOW, COLOR_RESET,
@@ -135,7 +132,6 @@
     current_network_stats = managed_stats.get('network', {})
     current_network_stats['listening_ports'] = listening_ports_local
     current_network_stats['listening_ports_count'] = listening_count
-<<<<<<< HEAD
     managed_stats['network'] = current_network_stats
 
 def perform_traceroute(managed_stats, managed_findings, add_finding_func, target_host):
@@ -360,7 +356,7 @@
         add_finding_func(managed_findings, SEVERITY_HIGH, "Traceroute Unexpected Error", str(e), f"Host: {target_host}, Command: {' '.join(command)}")
         managed_stats['network']['traceroute'][target_host]['error'] = str(e)
         managed_stats['network']['traceroute'][target_host]['summary'] = error_msg
-=======
+        
     managed_stats['network'] = current_network_stats # Reassign to sync 
 
 def trace_route_to_target(managed_stats, managed_findings, add_finding_func, target_host):
@@ -590,5 +586,4 @@
         'packets_lost': packets_lost,
         'probes_sent': probes_sent, # Reflects the number of probes we attempted to parse
         'packet_loss_percentage': packet_loss_percentage
-    }
->>>>>>> 397aee0c
+    }